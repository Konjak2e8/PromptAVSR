# Copyright (c) Facebook, Inc. and its affiliates.
# All rights reserved.
#
# This source code is licensed under the license found in the
# LICENSE file in the root directory of this source tree.

import sys,logging
import contextlib
import tempfile
from argparse import Namespace
from typing import Any, Optional

import torch
import torch.nn as nn
from dataclasses import dataclass, field
from fairseq import checkpoint_utils, tasks, utils
from fairseq.dataclass import FairseqDataclass
from fairseq.dataclass.utils import convert_namespace_to_omegaconf
from fairseq.models import BaseFairseqModel, FairseqEncoder, FairseqEncoderDecoderModel, register_model
from fairseq.models.hubert.hubert import MASKING_DISTRIBUTION_CHOICES
from fairseq.tasks import FairseqTask
from omegaconf import II, MISSING

DBG=True if len(sys.argv) == 1 else False

if DBG:
    from hubert import AVHubertModel
    from decoder import TransformerDecoder
else:
    from .hubert import AVHubertModel
    from .decoder import TransformerDecoder

logger = logging.getLogger(__name__)


@dataclass
class AVHubertAsrConfig(FairseqDataclass):
    w2v_path: str = field(
        default=MISSING, metadata={"help": "path to hubert model"}
    )
    no_pretrained_weights: bool = field(
        default=False,
        metadata={"help": "if true, does not load pretrained weights"},
    )
    dropout_input: float = field(
        default=0.0,
        metadata={"help": "dropout to apply to the input (after feat extr)"},
    )
    final_dropout: float = field(
        default=0.0,
        metadata={
            "help": "dropout after transformer and before final projection"
        },
    )
    dropout: float = field(
        default=0.0,
        metadata={"help": "dropout probability inside hubert model"},
    )
    attention_dropout: float = field(
        default=0.0,
        metadata={
            "help": "dropout probability for attention weights "
            "inside hubert model"
        },
    )
    activation_dropout: float = field(
        default=0.0,
        metadata={
            "help": "dropout probability after activation in FFN "
            "inside hubert model"
        },
    )

    # masking
    apply_mask: bool = field(
        default=False, metadata={"help": "apply masking during fine-tuning"}
    )
    mask_length: int = field(
        default=10, metadata={"help": "repeat the mask indices multiple times"}
    )
    mask_prob: float = field(
        default=0.5,
        metadata={
            "help": "probability of replacing a token with mask "
            "(normalized by length)"
        },
    )
    mask_selection: MASKING_DISTRIBUTION_CHOICES = field(
        default="static", metadata={"help": "how to choose masks"}
    )
    mask_other: float = field(
        default=0,
        metadata={
            "help": "secondary mask argument "
            "(used for more complex distributions), "
            "see help in compute_mask_indices"
        },
    )
    no_mask_overlap: bool = field(
        default=False, metadata={"help": "whether to allow masks to overlap"}
    )

    # channel masking
    mask_channel_length: int = field(
        default=10,
        metadata={"help": "length of the mask for features (channels)"},
    )
    mask_channel_prob: float = field(
        default=0.0,
        metadata={"help": "probability of replacing a feature with 0"},
    )
    mask_channel_selection: MASKING_DISTRIBUTION_CHOICES = field(
        default="static",
        metadata={"help": "how to choose mask length for channel masking"},
    )
    mask_channel_other: float = field(
        default=0,
        metadata={
            "help": "secondary mask argument "
            "(used for more complex distributions), "
            "see help in compute_mask_indices"
        },
    )
    no_mask_channel_overlap: bool = field(
        default=False,
        metadata={"help": "whether to allow channel masks to overlap"},
    )
    freeze_finetune_updates: int = field(
        default=0,
        metadata={"help": "dont finetune hubert for this many updates"},
    )
    feature_grad_mult: float = field(
        default=0.0,
        metadata={"help": "reset feature grad mult in hubert to this"},
    )
    layerdrop: float = field(
        default=0.0,
        metadata={"help": "probability of dropping a layer in hubert"},
    )
    normalize: bool = II("task.normalize")
    data: str = II("task.data")

    # this holds the loaded hubert args
    w2v_args: Any = None


@dataclass
class AVHubertCtcConfig(AVHubertAsrConfig):
    pass


@register_model("av_hubert_ctc", dataclass=AVHubertCtcConfig)
class AVHubertCtc(BaseFairseqModel):
    def __init__(self, cfg: AVHubertCtcConfig, w2v_encoder: BaseFairseqModel):
        super().__init__()
        self.cfg = cfg
        self.w2v_encoder = w2v_encoder

    def upgrade_state_dict_named(self, state_dict, name):
        super().upgrade_state_dict_named(state_dict, name)
        return state_dict

    @classmethod
    def build_model(cls, cfg: AVHubertCtcConfig, task: FairseqTask):
        """Build a new model instance."""
        w2v_encoder = HubertEncoder(cfg, task.target_dictionary)
        return cls(cfg, w2v_encoder)

    def get_normalized_probs(self, net_output, log_probs):
        """Get normalized probabilities (or log probs) from a net's output."""

        logits = net_output["encoder_out"]
        if log_probs:
            return utils.log_softmax(logits.float(), dim=-1)
        else:
            return utils.softmax(logits.float(), dim=-1)

    def get_logits(self, net_output):
        logits = net_output["encoder_out"]
        padding = net_output["encoder_padding_mask"]
        if padding is not None and padding.any():
            padding = padding.T
            logits[padding][..., 0] = 0
            logits[padding][..., 1:] = float("-inf")

        return logits

    def forward(self, **kwargs):
        x = self.w2v_encoder(**kwargs)
        return x


@dataclass
class AVHubertSeq2SeqConfig(AVHubertAsrConfig):
    decoder_embed_dim: int = field(
        default=768, metadata={"help": "decoder embedding dimension"}
    )
    decoder_ffn_embed_dim: int = field(
        default=3072, metadata={"help": "decoder embedding dimension for FFN"}
    )
    decoder_layers: int = field(
        default=6, metadata={"help": "num of decoder layers"}
    )
    decoder_layerdrop: float = field(
        default=0.0, metadata={"help": "decoder layerdrop chance"}
    )
    decoder_attention_heads: int = field(
        default=4, metadata={"help": "num decoder attention heads"}
    )
    decoder_learned_pos: bool = field(
        default=False,
        metadata={"help": "use learned positional embeddings in the decoder"},
    )
    decoder_normalize_before: bool = field(
        default=False,
        metadata={"help": "apply layernorm before each decoder block"},
    )
    no_token_positional_embeddings: bool = field(
        default=False,
        metadata={
            "help": "if set, disables positional embeddings "
            "(outside self attention)"
        },
    )
    decoder_dropout: float = field(
        default=0.0, metadata={"help": "dropout probability in the decoder"}
    )
    decoder_attention_dropout: float = field(
        default=0.0,
        metadata={
            "help": "dropout probability for attention weights "
            "inside the decoder"
        },
    )
    decoder_activation_dropout: float = field(
        default=0.0,
        metadata={
            "help": "dropout probability after activation in FFN "
            "inside the decoder"
        },
    )
    max_target_positions: int = field(
        default=2048, metadata={"help": "max target positions"}
    )
    share_decoder_input_output_embed: bool = field(
        default=False,
        metadata={"help": "share decoder input and output embeddings"},
    )
    no_scale_embedding: bool = field(default=True, metadata={'help': 'scale embedding'})

class HubertEncoder(FairseqEncoder):
    def __init__(self, cfg: AVHubertAsrConfig, tgt_dict=None):
        self.apply_mask = cfg.apply_mask

        arg_overrides = {
            "dropout": cfg.dropout,
            "activation_dropout": cfg.activation_dropout,
            "dropout_input": cfg.dropout_input,
            "attention_dropout": cfg.attention_dropout,
            "mask_length": cfg.mask_length,
            "mask_prob": cfg.mask_prob,
            "mask_selection": cfg.mask_selection,
            "mask_other": cfg.mask_other,
            "no_mask_overlap": cfg.no_mask_overlap,
            "mask_channel_length": cfg.mask_channel_length,
            "mask_channel_prob": cfg.mask_channel_prob,
            "mask_channel_selection": cfg.mask_channel_selection,
            "mask_channel_other": cfg.mask_channel_other,
            "no_mask_channel_overlap": cfg.no_mask_channel_overlap,
            "encoder_layerdrop": cfg.layerdrop,
            "feature_grad_mult": cfg.feature_grad_mult,
        }

        if cfg.w2v_args is None:
            state = checkpoint_utils.load_checkpoint_to_cpu(
                cfg.w2v_path, arg_overrides
            )
            w2v_args = state.get("cfg", None)
            if w2v_args is None:
                w2v_args = convert_namespace_to_omegaconf(state["args"])
            cfg.w2v_args = w2v_args
        else:
            state = None
            w2v_args = cfg.w2v_args
            if isinstance(w2v_args, Namespace):
                cfg.w2v_args = w2v_args = convert_namespace_to_omegaconf(
                    w2v_args
                )

        assert cfg.normalize == w2v_args.task.normalize, (
            "Fine-tuning works best when data normalization is the same. "
            "Please check that --normalize is set or unset for "
            "both pre-training and here"
        )

        w2v_args.task.data = cfg.data

        task = tasks.setup_task(w2v_args.task)
        model = task.build_model(w2v_args.model)

        if state is not None and not cfg.no_pretrained_weights:
            # set strict=False because we omit some modules
            model.load_state_dict(state["model"], strict=False)

        model.remove_pretraining_modules()

        super().__init__(task.source_dictionary)

        d = model.encoder.embedding_dim

        self.w2v_model = model

        self.final_dropout = nn.Dropout(cfg.final_dropout)
        self.freeze_finetune_updates = cfg.freeze_finetune_updates
        self.num_updates = 0

        if tgt_dict is not None:
            self.proj = Linear(d, len(tgt_dict))
        elif getattr(cfg, "decoder_embed_dim", d) != d:
            self.proj = Linear(d, cfg.decoder_embed_dim)
        else:
            self.proj = None

    def set_num_updates(self, num_updates):
        """Set the number of parameters updates."""
        super().set_num_updates(num_updates)
        self.num_updates = num_updates

    def forward(self, source, padding_mask, tbc=True, **kwargs):

        w2v_args = {
            "source": source,
            "padding_mask": padding_mask,
            "mask": self.apply_mask and self.training,
        }
        ft = self.freeze_finetune_updates <= self.num_updates

        with torch.no_grad() if not ft else contextlib.ExitStack():
            x, padding_mask = self.w2v_model.extract_finetune(**w2v_args)

            if tbc:
                # B x T x C -> T x B x C
                x = x.transpose(0, 1)

        x = self.final_dropout(x)

        if self.proj:
            x = self.proj(x)

        return {
            "encoder_out": x,  # T x B x C
            "encoder_padding_mask": padding_mask,  # B x T
            "padding_mask": padding_mask,
        }

    def reorder_encoder_out(self, encoder_out, new_order):
        if encoder_out["encoder_out"] is not None:
            encoder_out["encoder_out"] = encoder_out[
                "encoder_out"
            ].index_select(1, new_order)
        if encoder_out["encoder_padding_mask"] is not None:
            encoder_out["encoder_padding_mask"] = encoder_out[
                "encoder_padding_mask"
            ].index_select(0, new_order)
        return encoder_out

    def max_positions(self):
        """Maximum input length supported by the encoder."""
        return None

    def upgrade_state_dict_named(self, state_dict, name):
        return state_dict


class HubertEncoderWrapper(FairseqEncoder):
    def __init__(self, w2v_model):
        super().__init__(None)
        self.w2v_model = w2v_model

    def forward(self, source, padding_mask, **kwargs):
        w2v_args = {
            "source": source,
            "padding_mask": padding_mask,
        }

        x, padding_mask = self.w2v_model.extract_finetune(**w2v_args)
        # B x T x C -> T x B x C
        x = x.transpose(0, 1)

        return {
            "encoder_out": x,  # T x B x C
            "encoder_padding_mask": padding_mask,  # B x T
            "padding_mask": padding_mask
        }

    def reorder_encoder_out(self, encoder_out, new_order):
        if encoder_out["encoder_out"] is not None:
            encoder_out["encoder_out"] = encoder_out[
                "encoder_out"
            ].index_select(1, new_order)
        if encoder_out["encoder_padding_mask"] is not None:
            encoder_out["encoder_padding_mask"] = encoder_out[
                "encoder_padding_mask"
            ].index_select(0, new_order)
        if encoder_out["padding_mask"] is not None:
            encoder_out["padding_mask"] = encoder_out[
                "padding_mask"
            ].index_select(0, new_order)
        return encoder_out

@register_model("av_hubert_seq2seq", dataclass=AVHubertSeq2SeqConfig)
class AVHubertSeq2Seq(FairseqEncoderDecoderModel):
    def __init__(self, encoder, decoder, tgt_dict, cfg):
        super().__init__(encoder, decoder)
        self.cfg = cfg
        self.freeze_finetune_updates = cfg.freeze_finetune_updates

    @classmethod
    def build_model(cls, cfg, task):
        """Build a new model instance."""

        arg_overrides = {
            "dropout": cfg.dropout,
            "activation_dropout": cfg.activation_dropout,
            "dropout_input": cfg.dropout_input,
            "attention_dropout": cfg.attention_dropout,
            "mask_length": cfg.mask_length,
            "mask_prob": cfg.mask_prob,
            "mask_selection": cfg.mask_selection,
            "mask_other": cfg.mask_other,
            "no_mask_overlap": cfg.no_mask_overlap,
            "mask_channel_length": cfg.mask_channel_length,
            "mask_channel_prob": cfg.mask_channel_prob,
            "mask_channel_selection": cfg.mask_channel_selection,
            "mask_channel_other": cfg.mask_channel_other,
            "no_mask_channel_overlap": cfg.no_mask_channel_overlap,
            "encoder_layerdrop": cfg.layerdrop,
            "feature_grad_mult": cfg.feature_grad_mult,
        }

        if cfg.w2v_args is None:
            state = checkpoint_utils.load_checkpoint_to_cpu(
                cfg.w2v_path, arg_overrides
            )
            w2v_args = state.get("cfg", None)
            if w2v_args is None:
                w2v_args = convert_namespace_to_omegaconf(state["args"])
            cfg.w2v_args = w2v_args
        else:
            state = None
            w2v_args = cfg.w2v_args
            if isinstance(w2v_args, Namespace):
                cfg.w2v_args = w2v_args = convert_namespace_to_omegaconf(
                    w2v_args
                )

        assert cfg.normalize == w2v_args.task.normalize, (
            "Fine-tuning works best when data normalization is the same. "
            "Please check that --normalize is set or unset for "
            "both pre-training and here"
        )

        w2v_args.task.data = cfg.data

        task_pretrain = tasks.setup_task(w2v_args.task)
        if state is not None:
            task_pretrain.load_state_dict(state['task_state'])

        encoder_ = task_pretrain.build_model(w2v_args.model)

        encoder = HubertEncoderWrapper(encoder_)
        if state is not None and not cfg.no_pretrained_weights:
            # set strict=False because we omit some modules
            del state['model']['mask_emb']
            encoder.w2v_model.load_state_dict(state["model"], strict=False)

        encoder.w2v_model.remove_pretraining_modules()

        src_dict, tgt_dict = task.source_dictionary, task.target_dictionary

        def build_embedding(dictionary, embed_dim):
            num_embeddings = len(dictionary)
            padding_idx = dictionary.pad()
            emb = Embedding(num_embeddings, embed_dim, padding_idx=padding_idx)
            return emb

        decoder_embed_tokens = build_embedding(tgt_dict, cfg.decoder_embed_dim)
        decoder = TransformerDecoder(cfg, tgt_dict, decoder_embed_tokens)

<<<<<<< HEAD
        AVHubertSeq2Seq_model = AVHubertSeq2Seq(encoder, decoder, tgt_dict, cfg)

        if cfg.prompting:
            for k, v in AVHubertSeq2Seq_model.named_parameters():
                v.requires_grad = False
                # if f'encoder.w2v_model' in k:
                #     for j in range(0, 4):
                #         if f'encoder.layers.{j}.' in k:
                #             v.requires_grad = True
                #             break
                if f'modal_prompt_learner' in k or f'resblocks' in k or 'decoder' in k:
                    v.requires_grad = True
                    print(k)
                        
        # for k, v in AVHubertSeq2Seq_model.named_parameters():
        #     # print(k)
        #     if not v.requires_grad:
        #         with open('/workspace/av_hubert/avhubert/non_strict_params.txt', 'a+') as f:
        #             f.write(k)
        #             f.write('\n')
        all_params = sum(p.numel() for p in AVHubertSeq2Seq_model.parameters())
        trainable_params = sum(p.numel() for p in AVHubertSeq2Seq_model.parameters() if p.requires_grad)
        print('all_params: %.2fM learnable_params: %.2fM' % (all_params / 1e6, trainable_params / 1e6))
        # return AVHubertSeq2Seq(encoder, decoder, tgt_dict, cfg)
        # torch.autograd.set_detect_anomaly(True)
=======
>>>>>>> 06cddb1f
        return AVHubertSeq2Seq(encoder, decoder, tgt_dict, cfg)


    def forward(self, **kwargs):
        ft = self.freeze_finetune_updates <= self.num_updates
        with torch.no_grad() if not ft else contextlib.ExitStack():
            output = self.encoder(**kwargs)
        decoder_out = self.decoder(prev_output_tokens=kwargs['prev_output_tokens'], encoder_out=output)
        return decoder_out

    def upgrade_state_dict_named(self, state_dict, name):
        super().upgrade_state_dict_named(state_dict, name)
        return state_dict

    def set_num_updates(self, num_updates):
        """Set the number of parameters updates."""
        super().set_num_updates(num_updates)
        self.num_updates = num_updates

def Embedding(num_embeddings, embedding_dim, padding_idx):
    m = nn.Embedding(num_embeddings, embedding_dim, padding_idx=padding_idx)
    nn.init.normal_(m.weight, mean=0, std=embedding_dim ** -0.5)
    nn.init.constant_(m.weight[padding_idx], 0)
    return m


def Linear(in_features, out_features, bias=True):
    m = nn.Linear(in_features, out_features, bias)
    nn.init.xavier_uniform_(m.weight)
    if bias:
        nn.init.constant_(m.bias, 0.0)
    return m<|MERGE_RESOLUTION|>--- conflicted
+++ resolved
@@ -487,7 +487,6 @@
         decoder_embed_tokens = build_embedding(tgt_dict, cfg.decoder_embed_dim)
         decoder = TransformerDecoder(cfg, tgt_dict, decoder_embed_tokens)
 
-<<<<<<< HEAD
         AVHubertSeq2Seq_model = AVHubertSeq2Seq(encoder, decoder, tgt_dict, cfg)
 
         if cfg.prompting:
@@ -513,8 +512,6 @@
         print('all_params: %.2fM learnable_params: %.2fM' % (all_params / 1e6, trainable_params / 1e6))
         # return AVHubertSeq2Seq(encoder, decoder, tgt_dict, cfg)
         # torch.autograd.set_detect_anomaly(True)
-=======
->>>>>>> 06cddb1f
         return AVHubertSeq2Seq(encoder, decoder, tgt_dict, cfg)
 
 
