# Copyright (c) Facebook, Inc. and its affiliates.
# All rights reserved.
#
# This source code is licensed under the license found in the
# LICENSE file in the root directory of this source tree.

import os,sys
import logging
from typing import Dict, List, Optional, Tuple, OrderedDict

import numpy as np

import torch
import torch.nn as nn
from dataclasses import dataclass, field
from fairseq import utils
from fairseq.data.data_utils import compute_mask_indices
from fairseq.data.dictionary import Dictionary
from fairseq.dataclass import ChoiceEnum, FairseqDataclass
from fairseq.models import BaseFairseqModel, register_model
from fairseq.models.wav2vec.wav2vec2 import (
    ConvFeatureExtractionModel,
    TransformerEncoder,
)
from fairseq.modules import GradMultiply, LayerNorm
from copy import deepcopy
from .encoder import TransformerEncoder_prompt

DBG=True if len(sys.argv) == 1 else False

if DBG:
    from hubert_pretraining import (
        AVHubertPretrainingConfig,
        AVHubertPretrainingTask,
    )
    from resnet import ResEncoder
    # logging.basicConfig(
    #     format="%(asctime)s | %(levelname)s | %(name)s | %(message)s",
    #     datefmt="%Y-%m-%d %H:%M:%S",
    #     level=os.environ.get("LOGLEVEL", "DEBUG").upper(),
    #     stream=sys.stdout,
    # )
    from utils import compute_mask_indices
    from decoder import TransformerDecoder

else:
    from .hubert_pretraining import (
        AVHubertPretrainingConfig,
        AVHubertPretrainingTask,
    )
    from .resnet import ResEncoder
    from .utils import compute_mask_indices
    from .decoder import TransformerDecoder

from omegaconf import II

logger = logging.getLogger(__name__)
logger.setLevel(logging.DEBUG)

EXTRACTOR_MODE_CHOICES = ChoiceEnum(["default", "layer_norm"])
MASKING_DISTRIBUTION_CHOICES = ChoiceEnum(
    ["static", "uniform", "normal", "poisson"]
)


@dataclass
class AVHubertConfig(FairseqDataclass):
    label_rate: int = II("task.label_rate")
    input_modality: str = II("task.input_modality")
    extractor_mode: EXTRACTOR_MODE_CHOICES = field(
        default="default",
        metadata={
            "help": "mode for feature extractor. default has a single group "
            "norm with d groups in the first conv block, whereas layer_norm "
            "has layer norms in every block (meant to use with normalize=True)"
        },
    )
    encoder_layers: int = field(
        default=12, metadata={"help": "num encoder layers in the transformer"}
    )
    encoder_embed_dim: int = field(
        default=768, metadata={"help": "encoder embedding dimension"}
    )
    encoder_ffn_embed_dim: int = field(
        default=3072, metadata={"help": "encoder embedding dimension for FFN"}
    )
    encoder_attention_heads: int = field(
        default=12, metadata={"help": "num encoder attention heads"}
    )
    activation_fn: ChoiceEnum(utils.get_available_activation_fns()) = field(
        default="gelu", metadata={"help": "activation function to use"}
    )

    # dropouts
    dropout: float = field(
        default=0.1,
        metadata={"help": "dropout probability for the transformer"},
    )
    attention_dropout: float = field(
        default=0.1,
        metadata={"help": "dropout probability for attention weights"},
    )
    activation_dropout: float = field(
        default=0.0,
        metadata={"help": "dropout probability after activation in FFN"},
    )
    encoder_layerdrop: float = field(
        default=0.0,
        metadata={"help": "probability of dropping a tarnsformer layer"},
    )
    dropout_input: float = field(
        default=0.0,
        metadata={"help": "dropout to apply to the input (after feat extr)"},
    )
    dropout_features: float = field(
        default=0.0,
        metadata={
            "help": "dropout to apply to the features (after feat extr)"
        },
    )

    final_dim: int = field(
        default=0,
        metadata={
            "help": "project final representations and targets to this many "
            "dimensions. set to encoder_embed_dim is <= 0"
        },
    )
    untie_final_proj: bool = field(
        default=False,
        metadata={"help": "use separate projection for each target"},
    )
    layer_norm_first: bool = field(
        default=False,
        metadata={"help": "apply layernorm first in the transformer"},
    )
    conv_feature_layers: str = field(
        default="[(512,10,5)] + [(512,3,2)] * 4 + [(512,2,2)] * 2",
        metadata={
            "help": "string describing convolutional feature extraction "
            "layers in form of a python list that contains "
            "[(dim, kernel_size, stride), ...]"
        },
    )
    conv_bias: bool = field(
        default=False, metadata={"help": "include bias in conv encoder"}
    )
    logit_temp: float = field(
        default=0.1, metadata={"help": "temperature to divide logits by"}
    )
    target_glu: bool = field(
        default=False, metadata={"help": "adds projection + glu to targets"}
    )
    feature_grad_mult: float = field(
        default=1.0,
        metadata={"help": "multiply feature extractor var grads by this"},
    )

    # masking
    mask_length_audio: int = field(default=10, metadata={"help": "mask length"})
    mask_prob_audio: float = field(
        default=0.65,
        metadata={"help": "probability of replacing a token with mask"},
    )
    mask_length_image: int = field(default=10, metadata={"help": "mask length"})
    mask_prob_image: float = field(
        default=0.65,
        metadata={"help": "probability of replacing a token with mask"},
    )
    mask_selection: MASKING_DISTRIBUTION_CHOICES = field(
        default="static", metadata={"help": "how to choose mask length"}
    )
    mask_other: float = field(
        default=0,
        metadata={
            "help": "secondary mask argument "
            "(used for more complex distributions), "
            "see help in compute_mask_indicesh"
        },
    )
    no_mask_overlap: bool = field(
        default=False, metadata={"help": "whether to allow masks to overlap"}
    )
    mask_min_space: int = field(
        default=1,
        metadata={
            "help": "min space between spans (if no overlap is enabled)"
        },
    )

    # channel masking
    mask_channel_length: int = field(
        default=10,
        metadata={"help": "length of the mask for features (channels)"},
    )
    mask_channel_prob: float = field(
        default=0.0,
        metadata={"help": "probability of replacing a feature with 0"},
    )
    mask_channel_selection: MASKING_DISTRIBUTION_CHOICES = field(
        default="static",
        metadata={"help": "how to choose mask length for channel masking"},
    )
    mask_channel_other: float = field(
        default=0,
        metadata={
            "help": "secondary mask argument "
            "(used for more complex distributions), "
            "see help in compute_mask_indicesh"
        },
    )
    no_mask_channel_overlap: bool = field(
        default=False,
        metadata={"help": "whether to allow channel masks to overlap"},
    )
    mask_channel_min_space: int = field(
        default=1,
        metadata={
            "help": "min space between spans (if no overlap is enabled)"
        },
    )

    # positional embeddings
    conv_pos: int = field(
        default=128,
        metadata={
            "help": "number of filters for convolutional positional embeddings"
        },
    )
    conv_pos_groups: int = field(
        default=16,
        metadata={
            "help": "number of groups for convolutional positional embedding"
        },
    )

    latent_temp: Tuple[float, float, float] = field(
        default=(2, 0.5, 0.999995),
        metadata={"help": "legacy (to be removed)"},
    )

    # loss computation
    skip_masked: bool = field(
        default=False,
        metadata={"help": "skip computing losses over masked frames"},
    )
    skip_nomask: bool = field(
        default=False,
        metadata={"help": "skip computing losses over unmasked frames"},
    )
    resnet_relu_type: str = field(default='prelu', metadata={"help": 'relu type for resnet'})
    resnet_weights: Optional[str] = field(default=None, metadata={"help": 'resnet weights'})
    sim_type: str = field(default='cosine', metadata={"help": 'similarity type'})

    sub_encoder_layers: int = field(default=0, metadata={'help': 'number of transformer layers for single modality'})
    audio_feat_dim: int = field(default=-1, metadata={'help': 'audio feature dimension'})
    modality_dropout: float = field(default=0, metadata={'help': 'drop one modality'})
    audio_dropout: float = field(default=0, metadata={'help': 'drop audio feature'})
    modality_fuse: str = field(default='concat', metadata={'help': 'fusing two modalities: add,concat'})
    selection_type : str = field(default='same_other_seq', metadata={'help': 'type of selectig images, same_other_seq: replace masked span with span from another sequence, same_seq: repace masked span with span of the same sequence'})
    masking_type : str = field(default='input', metadata={'help': 'input or feature masking'})

    decoder_embed_dim: int = field(
        default=768, metadata={"help": "decoder embedding dimension"}
    )
    decoder_ffn_embed_dim: int = field(
        default=3072, metadata={"help": "decoder embedding dimension for FFN"}
    )
    decoder_layers: int = field(
        default=6, metadata={"help": "num of decoder layers"}
    )
    decoder_layerdrop: float = field(
        default=0.0, metadata={"help": "decoder layerdrop chance"}
    )
    decoder_attention_heads: int = field(
        default=4, metadata={"help": "num decoder attention heads"}
    )
    decoder_learned_pos: bool = field(
        default=False,
        metadata={"help": "use learned positional embeddings in the decoder"},
    )
    decoder_normalize_before: bool = field(
        default=False,
        metadata={"help": "apply layernorm before each decoder block"},
    )
    no_token_positional_embeddings: bool = field(
        default=False,
        metadata={
            "help": "if set, disables positional embeddings "
            "(outside self attention)"
        },
    )
    decoder_dropout: float = field(
        default=0.1, metadata={"help": "dropout probability in the decoder"}
    )
    decoder_attention_dropout: float = field(
        default=0.1,
        metadata={
            "help": "dropout probability for attention weights "
            "inside the decoder"
        },
    )
    decoder_activation_dropout: float = field(
        default=0.0,
        metadata={
            "help": "dropout probability after activation in FFN "
            "inside the decoder"
        },
    )
    max_target_positions: int = field(
        default=2048, metadata={"help": "max target positions"}
    )
    share_decoder_input_output_embed: bool = field(
        default=False,
        metadata={"help": "share decoder input and output embeddings"},
    )
    no_scale_embedding: bool = field(default=True, metadata={'help': 'scale embedding'})

def _get_clones(module, N):
    return nn.ModuleList([deepcopy(module) for i in range(N)])

class MultiModalPromptLearner(nn.Module):
    def __init__(self, prompt_length, prompt_depth, dtype=torch.float32):
        super().__init__()
        prompt_length_half = prompt_length // 3 # use half length for generating static prompts, and the other for generating dynamic prompts
        # Default is 1, which is compound shallow prompting
        embed_dim_audio = 768
        embed_dim_video = 768
        embed_dim = embed_dim_audio + embed_dim_video
        
        self.prompt_depth = prompt_depth  # max=12, but will create 11 such shared prompts
        self.video_prompt_complete = nn.Parameter(nn.init.normal_(torch.empty(prompt_length_half, embed_dim_video, dtype=dtype), std=0.02))
        self.video_prompt_missing = nn.Parameter(nn.init.normal_(torch.empty(prompt_length_half, embed_dim_video, dtype=dtype), std=0.02))
        self.audio_prompt_complete = nn.Parameter(nn.init.normal_(torch.empty(prompt_length_half, embed_dim_audio, dtype=dtype), std=0.02))
        self.audio_prompt_missing = nn.Parameter(nn.init.normal_(torch.empty(prompt_length_half, embed_dim_audio, dtype=dtype), std=0.02))
        self.common_prompt_complete = nn.Parameter(nn.init.normal_(torch.empty(prompt_length_half, embed_dim_audio, dtype=dtype), std=0.02))
        self.common_prompt_video = nn.Parameter(nn.init.normal_(torch.empty(prompt_length_half, embed_dim_audio, dtype=dtype), std=0.02))
        self.common_prompt_audio = nn.Parameter(nn.init.normal_(torch.empty(prompt_length_half, embed_dim_audio, dtype=dtype), std=0.02))
        # Also make corresponding projection layers, for each prompt
        r = 16
        single_layer = nn.Sequential(
                nn.Linear(embed_dim, embed_dim//r),
                nn.GELU(),
                nn.Linear(embed_dim//r, embed_dim_audio),
                )
        self.compound_prompt_projections_audio = _get_clones(single_layer, self.prompt_depth) # modal-common prompts
        self.layernorm_audio = nn.ModuleList([torch.nn.LayerNorm(embed_dim) for _ in range(self.prompt_depth)])
        
        single_layer = nn.Sequential(
                nn.Linear(embed_dim, embed_dim//r),
                nn.GELU(),
                nn.Linear(embed_dim//r, embed_dim_video),
                )
        self.compound_prompt_projections_video = _get_clones(single_layer, self.prompt_depth) # modal-common prompts
        self.layernorm_video = nn.ModuleList([torch.nn.LayerNorm(embed_dim) for _ in range(self.prompt_depth)])
        self.common_prompt_projection_video = nn.Sequential(
                nn.Linear(embed_dim_audio, embed_dim_audio//r),
                nn.GELU(),
                nn.Linear(embed_dim_audio//r, embed_dim_video),
                )
        self.common_prompt_projection_audio = nn.Sequential(
                nn.Linear(embed_dim_audio, embed_dim_audio//r),
                nn.GELU(),
                nn.Linear(embed_dim_audio//r, embed_dim_audio),
                )

    def forward(self, missing_type):

        # Before returning, need to transform
        # prompts to 768 for the video side   
        
        # Prompts of prompt_depth layers (combination of 3 kinds)
        all_prompts_video = [ [] for _ in range(self.prompt_depth)]
        all_prompts_audio = [ [] for _ in range(self.prompt_depth)]
        
        for i in range(len(missing_type)):
            # set initial prompts for each modality
            if missing_type[i] == 0:  # modality complete
                initial_prompt_video = self.video_prompt_complete
                initial_prompt_audio = self.audio_prompt_complete
                common_prompt = self.common_prompt_complete
<<<<<<< HEAD
            elif missing_type[i] == 1:  # missing video 
=======
            elif missing_type[i] == 1:  # missing audio 
                initial_prompt_video = self.video_prompt_complete
                initial_prompt_audio = self.audio_prompt_missing
                common_prompt = self.common_prompt_video
            elif missing_type[i] == 2:  # missing video 
>>>>>>> 06cddb1f
                initial_prompt_video = self.video_prompt_missing
                initial_prompt_audio = self.audio_prompt_complete
                common_prompt = self.common_prompt_audio
            elif missing_type[i] == 2:  # missing audio 
                initial_prompt_video = self.video_prompt_complete
                initial_prompt_audio = self.audio_prompt_missing
                common_prompt = self.common_prompt_video

            # generate the prompts of the first layer
            all_prompts_video[0].append(self.compound_prompt_projections_video[0](self.layernorm_video[0](torch.cat([initial_prompt_video, initial_prompt_audio], -1))))
            all_prompts_audio[0].append(self.compound_prompt_projections_audio[0](self.layernorm_audio[0](torch.cat([initial_prompt_video, initial_prompt_audio], -1))))
            # generate the prompts of the rest layers
            for index in range(1, self.prompt_depth):
                all_prompts_video[index].append(
                    self.compound_prompt_projections_video[index](self.layernorm_video[index](torch.cat([all_prompts_video[index-1][-1], all_prompts_audio[index-1][-1]], -1))))
                all_prompts_audio[index].append(
                    self.compound_prompt_projections_audio[index](self.layernorm_audio[index](torch.cat([all_prompts_video[index-1][-1], all_prompts_audio[index-1][-1]], -1))))
            all_prompts_video[0][i] = torch.cat([
                    all_prompts_video[0][i], 
                    self.common_prompt_projection_video(common_prompt)]
                    ,0)
            all_prompts_audio[0][i] = torch.cat([
                    all_prompts_audio[0][i], 
                    self.common_prompt_projection_audio(common_prompt)]
                    ,0)
        # generate the prompts in each layer as a tensor [B, L, C]
        all_prompts_video = [torch.stack(prompts) for prompts in all_prompts_video]
        all_prompts_audio = [torch.stack(prompts) for prompts in all_prompts_audio]
        
        
        for i, p in enumerate(all_prompts_video):
            if i > 0 and p.shape[1] == all_prompts_video[i - 1].shape[0]:
                p = p.transpose(0, 1)
            if i > 0 and all_prompts_audio[i].shape[1] == all_prompts_audio[i - 1].shape[0]:
                all_prompts_audio[i] = all_prompts_audio[i].transpose(0, 1)
            # logger.debug(f"all_prompts_video[{i}] shape: {p.shape}")
        # print("length of all_prompts_video", len(all_prompts_video))
        # print("length of all_prompts_video[0]", all_prompts_video[0].shape)
        
        return all_prompts_video, all_prompts_audio   

class SubModel(nn.Module):
    def __init__(self, resnet=None, input_dim=None, cfg=None):
        super().__init__()
        self.resnet = resnet
        self.proj = nn.Linear(input_dim, cfg.encoder_embed_dim)
<<<<<<< HEAD
        self.encoder = TransformerEncoder(cfg) if cfg.encoder_layers > 0 else None
=======
        self.encoder = TransformerEncoder_prompt(cfg) if cfg.encoder_layers > 0 else None
>>>>>>> 06cddb1f

    def forward(self, x):
        if self.resnet is not None:
            x = self.resnet(x)
        x = self.proj(x.transpose(1, 2))
        if self.encoder is not None:
<<<<<<< HEAD
            x = self.encoder(x)[0].transpose(1, 2)
=======
            x = self.encoder(x, prompts)[0].transpose(1, 2)
>>>>>>> 06cddb1f
        else:
            x = x.transpose(1, 2)
        return x

class QuickGELU(nn.Module):
    def forward(self, x: torch.Tensor):
        return x * torch.sigmoid(1.702 * x)

class ResidualAttentionBlock(nn.Module):
    def __init__(self, d_model: int, n_head: int, attn_mask: torch.Tensor = None, prompt_length=16,
                 i=0, prompt_depth=0):
        super().__init__()

        self.attn = nn.MultiheadAttention(d_model, n_head)
        self.ln_1 = LayerNorm(d_model)
        self.mlp = nn.Sequential(OrderedDict([
            ("c_fc", nn.Linear(d_model, d_model * 4)),
            ("gelu", QuickGELU()),
            ("c_proj", nn.Linear(d_model * 4, d_model))
        ]))
        self.ln_2 = LayerNorm(d_model)
        # For the first iteration i, we do not need to add the learnable parameters here
        # as it will be added in the beginning, for both audio and the vision branch
        self.attn_mask = attn_mask
        self.prompt_length_half = prompt_length // 3
        if i == 0 and i <= prompt_depth:
            self.attn_prompt = nn.MultiheadAttention(d_model, 1)
            self.prompts_dynamic_complete = nn.init.normal_(torch.empty(self.prompt_length_half, 1, d_model), std=0.02)
            self.prompts_dynamic_video = nn.init.normal_(torch.empty(self.prompt_length_half, 1, d_model), std=0.02)
            self.prompts_dynamic_audio = nn.init.normal_(torch.empty(self.prompt_length_half, 1, d_model), std=0.02)
        # This must be consistent with the config file prompt
        if i == 0:
            self.first_layer = True
        else:
            self.first_layer = False

    def attention(self, x: torch.Tensor):
        self.attn_mask = self.attn_mask.to(dtype=x.dtype, device=x.device) if self.attn_mask is not None else None
        return self.attn(x, x, x, need_weights=False, attn_mask=self.attn_mask)[0]

    def forward(self, inputs):
        # For the first layer, we do not need to add any duplicate, as it is already added
        # as the shallow version
        x = inputs[0]  # [length, batch, channel]
        compound_prompts_deeper = inputs[1]
<<<<<<< HEAD
        # print("x:", x.shape)
        # print("compound_prompts_deeper[0]:", compound_prompts_deeper[0].shape)
=======
        for i, c in enumerate(compound_prompts_deeper):
            if i > 0 and c.shape[0] == compound_prompts_deeper[i - 1].shape[1]:
                # logger.debug("compound_prompts_deeper[%d] shape: %s", i - 1, compound_prompts_deeper[i - 1].shape)
                # logger.debug("compound_prompts_deeper[%d] shape: %s", i, c.shape)
                compound_prompts_deeper[i] = c.transpose(0, 1)
                
>>>>>>> 06cddb1f
        counter = inputs[2]
        missing_type = inputs[3]
        if len(compound_prompts_deeper) > 0:
            # This means that deeper compound prompts are turned on
            # Here it behaves differently for audio and visual side
            # Forward function is same for both

            # First check if the ith layer needs compound prompts or not
            if counter == 0:
                # First check if the ith layer needs compound prompts or not
                if counter < len(compound_prompts_deeper):
                    # Remove the outputs produced by learnable tokens of previous layer
                    if not self.first_layer:
                        visual_features = x[self.prompt_length_half * 3:, :, :]
                    else:
                        visual_features = x
                    prompts_dynamic = []
                    for i in range(len(missing_type)):
                        if missing_type[i] == 0:  # modality complete
                            prompts_dynamic.append(self.prompts_dynamic_complete)
                        elif missing_type[i] == 1:  # missing video 
                            prompts_dynamic.append(self.prompts_dynamic_audio)
                        elif missing_type[i] == 2:  # missing audio
                            prompts_dynamic.append(self.prompts_dynamic_video)
                    # print("prompts_dynamic[0] shape: ", prompts_dynamic[0].shape)
                    # print("prompts_dynamic length: ", len(prompts_dynamic))
                    prompts_dynamic = torch.cat(prompts_dynamic, 1)
                    visual_features = visual_features.transpose(0, 1)
                    
                    # print("prompts_dynamic shape: ", prompts_dynamic.shape)
                    # print("visual_features shape: ", visual_features.shape)
                    prompts_dynamic = self.attn_prompt(prompts_dynamic.to(x.get_device()).to(x.dtype), visual_features, visual_features, need_weights=False, attn_mask=None)[0]
                    # Create/configure learnable tokens of this layer
                    prompts_staged_and_common = compound_prompts_deeper[counter]  # extract the correct index
<<<<<<< HEAD
                    # assert prompts_staged_and_common.isnan().any(), f"NaN detected in prompts_staged_and_common 1"
                    # prompts_staged_and_common = prompts_staged_and_common.permute(1, 0, 2)
                    # assert prompts_staged_and_common.isnan().any(), f"NaN detected in prompts_staged_and_common 2"
                    
                    # assert prompts_dynamic.isnan().any(), f"NaN detected in prompts_dynamic"
                    
=======
                    # prompts_staged_and_common = prompts_staged_and_common.permute(1, 0, 2)
>>>>>>> 06cddb1f
                    # Add the learnable tokens of this layer with the input, by replacing previous
                    # layer learnable tokens
                    
                    x = torch.cat([prompts_staged_and_common, prompts_dynamic, visual_features], dim=0)

                    # Once done, update the counter, so that the next time, it does not use same learnable tokens
                    counter += 1
            else:
                # First check if the ith layer needs compound prompts or not
                if counter < len(compound_prompts_deeper):
                    # Remove the outputs produced by learnable tokens of previous layer
                    if not self.first_layer:
                        features = x[self.prompt_length_half*3:, :, :]
                    else:
                        features = x
                    prompts_dynamic_and_common = x[self.prompt_length_half:self.prompt_length_half*3, :, :]
                    # Create/configure learnable tokens of this layer
                    prompts = compound_prompts_deeper[counter]  # extract the correct index
                    # prompts = prompts.permute(1, 0, 2)
                    # Add the learnable tokens of this layer with the input, by replacing previous
                    # layer learnable tokens
                    
                    # logger.debug("counter: %d, prompts shape: %s", counter, prompts.shape)
                    # logger.debug("prompts_dynamic_and_common shape: %s", prompts_dynamic_and_common.shape)
                    # logger.debug("features shape: %s", features.shape)
                    
                    x = torch.cat([prompts, prompts_dynamic_and_common, features], dim=0)
                    # Once done, update the counter, so that the next time, it does not use same learnable tokens
                    counter += 1
        x = x + self.attention(self.ln_1(x))
        x = x + self.mlp(self.ln_2(x))
<<<<<<< HEAD
        # assert x.isnan().any(), f"NaN detected in x 3"
        # print("x2:", x.shape)
=======
>>>>>>> 06cddb1f
        return [x, compound_prompts_deeper, counter, missing_type]  # return again as a list, so that nn.seq can work

@register_model("av_hubert", dataclass=AVHubertConfig)
class AVHubertModel(BaseFairseqModel):
    def __init__(
        self,
        cfg: AVHubertConfig,
        task_cfg: AVHubertPretrainingConfig,
        dictionaries: List[Dictionary],
        **kwargs
    ) -> None:
        super().__init__()
        logger.info(f"HubertModel Config: {cfg}")

        self.prompt_length = 12
        self.prompt_depth = cfg.encoder_layers // 3
        self.modal_prompt_learner = MultiModalPromptLearner(self.prompt_length, self.prompt_depth)

        feature_ds_rate = 1
        self.feat2tar_ratio = cfg.label_rate * feature_ds_rate / task_cfg.sample_rate
        sub_cfg = deepcopy(cfg)
        sub_cfg.encoder_layers = sub_cfg.sub_encoder_layers
        resnet = ResEncoder(relu_type=cfg.resnet_relu_type, weights=cfg.resnet_weights)
        self.feature_extractor_audio = SubModel(resnet=None, input_dim=cfg.audio_feat_dim, cfg=sub_cfg)
        self.feature_extractor_video = SubModel(resnet=resnet, input_dim=resnet.backend_out, cfg=sub_cfg)
        self.modality_dropout, self.audio_dropout = cfg.modality_dropout, cfg.audio_dropout
        self.modality_fuse = cfg.modality_fuse
        self.encoder_embed_dim = cfg.encoder_embed_dim
        if self.modality_fuse == 'concat':
            self.embed = cfg.encoder_embed_dim * 2
        elif self.modality_fuse == 'add':
            self.embed = cfg.encoder_embed_dim
        self.post_extract_proj = (
            nn.Linear(self.embed, cfg.encoder_embed_dim)
            if self.embed != cfg.encoder_embed_dim
            else None
        )

        self.mask_prob_image, self.mask_prob_audio = cfg.mask_prob_image, cfg.mask_prob_audio
        self.mask_selection = cfg.mask_selection
        self.mask_other = cfg.mask_other
        self.mask_length_image, self.mask_length_audio = cfg.mask_length_image, cfg.mask_length_audio
        self.no_mask_overlap = cfg.no_mask_overlap
        self.mask_min_space = cfg.mask_min_space

        self.mask_channel_prob = cfg.mask_channel_prob
        self.mask_channel_selection = cfg.mask_channel_selection
        self.mask_channel_other = cfg.mask_channel_other
        self.mask_channel_length = cfg.mask_channel_length
        self.no_mask_channel_overlap = cfg.no_mask_channel_overlap
        self.mask_channel_min_space = cfg.mask_channel_min_space

        self.dropout_input = nn.Dropout(cfg.dropout_input)
        self.dropout_features = nn.Dropout(cfg.dropout_features)

        self.feature_grad_mult = cfg.feature_grad_mult
        self.logit_temp = cfg.logit_temp
        self.skip_masked = cfg.skip_masked
        self.skip_nomask = cfg.skip_nomask
        self.sim_type = cfg.sim_type
        self.selection_type = cfg.selection_type
        self.masking_type = cfg.masking_type

        final_dim = (
            cfg.final_dim if cfg.final_dim > 0 else cfg.encoder_embed_dim
        )

        self.mask_emb = nn.Parameter(
            torch.FloatTensor(cfg.audio_feat_dim).uniform_() if self.masking_type == 'input' else torch.FloatTensor(cfg.encoder_embed_dim).uniform_()
        )

<<<<<<< HEAD
=======
        self.prompt_length = 36
        self.prompt_depth = cfg.encoder_layers
        self.modal_prompt_learner = MultiModalPromptLearner(self.prompt_length, self.prompt_depth)
        
        # print("CFG : ", cfg)
        self.resblocks = nn.Sequential(*[
            ResidualAttentionBlock(cfg.encoder_embed_dim, cfg.encoder_attention_heads, None, self.prompt_length, i, self.prompt_depth)
            for i in range(cfg.encoder_layers)
        ])
>>>>>>> 06cddb1f
        
        self.resblocks_audio = nn.Sequential(*[
            ResidualAttentionBlock(cfg.encoder_embed_dim, cfg.encoder_attention_heads, None, self.prompt_length, i, self.prompt_depth)
            for i in range(cfg.sub_encoder_layers)
        ])
        proj_std = (cfg.encoder_embed_dim ** -0.5) * ((2 * cfg.encoder_layers) ** -0.5)
        attn_std = cfg.encoder_embed_dim ** -0.5
        fc_std = (2 * cfg.encoder_embed_dim) ** -0.5
<<<<<<< HEAD
        for block in self.resblocks_audio:
=======
        for block in self.resblocks:
>>>>>>> 06cddb1f
            nn.init.normal_(block.attn.in_proj_weight, std=attn_std)
            nn.init.normal_(block.attn.out_proj.weight, std=proj_std)
            nn.init.normal_(block.mlp.c_fc.weight, std=fc_std)
            nn.init.normal_(block.mlp.c_proj.weight, std=proj_std)
        
<<<<<<< HEAD
        self.resblocks_video = nn.Sequential(*[
            ResidualAttentionBlock(cfg.encoder_embed_dim, cfg.encoder_attention_heads, None, self.prompt_length, i, self.prompt_depth)
            for i in range(cfg.sub_encoder_layers)
        ])
        for block in self.resblocks_video:
            nn.init.normal_(block.attn.in_proj_weight, std=attn_std)
            nn.init.normal_(block.attn.out_proj.weight, std=proj_std)
            nn.init.normal_(block.mlp.c_fc.weight, std=fc_std)
            nn.init.normal_(block.mlp.c_proj.weight, std=proj_std)
=======
        self.video_encoder = TransformerEncoder_prompt(cfg)
        self.audio_encoder = TransformerEncoder_prompt(cfg)
>>>>>>> 06cddb1f
        
        self.encoder = TransformerEncoder(cfg)
        self.layer_norm = LayerNorm(self.embed)
        self.ln_final = LayerNorm(cfg.encoder_embed_dim)

        self.target_glu = None
        if cfg.target_glu:
            self.target_glu = nn.Sequential(
                nn.Linear(final_dim, final_dim * 2), nn.GLU()
            )

        self.untie_final_proj = cfg.untie_final_proj
        if self.untie_final_proj:
            self.final_proj = nn.Linear(
                cfg.encoder_embed_dim, final_dim * len(dictionaries)
            )
        else:
            self.final_proj = nn.Linear(cfg.encoder_embed_dim, final_dim)

        # modules below are not needed during fine-tuning
        if any([d is None for d in dictionaries]):
            logger.info(
                "cannot find dictionary. assume will be used for fine-tuning"
            )
        else:
            self.num_classes = [len(d) for d in dictionaries]
            self.label_embs_concat = nn.Parameter(
                torch.FloatTensor(sum(self.num_classes), final_dim)
            )
            nn.init.uniform_(self.label_embs_concat)

    def upgrade_state_dict_named(self, state_dict, name):
        """Upgrade a (possibly old) state dict for new versions of fairseq."""

        super().upgrade_state_dict_named(state_dict, name)
        return state_dict

    @classmethod
    def build_model(cls, cfg: AVHubertConfig, task: AVHubertPretrainingTask):
        """Build a new model instance."""

        kwargs = {}
        model = AVHubertModel(cfg, task.cfg, task.dictionaries, **kwargs)
        return model

    def apply_input_mask(self, x, padding_mask, target_list):
        B, C, T = x.shape[:3]
        is_audio = True if len(x.shape) == 3 else False
        if is_audio:
            mask_prob, mask_length = self.mask_prob_audio, self.mask_length_audio
        else:
            mask_prob, mask_length = self.mask_prob_image, self.mask_length_image
        if mask_prob > 0:

            mask_indices, starts, ends, batch_indexes = compute_mask_indices(
                (B, T),
                padding_mask,
                mask_prob,
                mask_length,
                self.mask_selection,
                self.mask_other,
                min_masks=2,
                no_overlap=self.no_mask_overlap,
                min_space=self.mask_min_space,
            )
            mask_indices_np = mask_indices
            mask_indices = torch.from_numpy(mask_indices).to(x.device)
            x = x.transpose(1, 2).contiguous() # [B, T, C, H, W]
            if B == 1:
                x[mask_indices] = 0
            elif is_audio:
                x[mask_indices] = self.mask_emb
            elif self.selection_type == 'same_other_seq':
                perm = (torch.arange(B) + torch.randint(low=1, high=B, size=(1,))) % B
                x_perm = x[perm]
                x[mask_indices] = x_perm[mask_indices]
            elif self.selection_type == 'same_seq':
                batch_indexes_, other_indexes = [], []
                for batch_index, start, end in zip(batch_indexes, starts, ends):
                    length = end-start
                    other_start = np.setdiff1d(np.arange(T), np.arange(max(0, start-length), end))
                    if len(other_start) > 0:
                        other_start = np.random.choice(other_start, size=1)
                    else:
                        other_start = 0
                    other_end = other_start + length
                    other_indexes.append(np.arange(other_start, other_end).clip(max=T-1))
                    batch_indexes_.append(np.zeros([length], dtype=np.int64)+batch_index)
                batch_indexes, other_indexes = np.concatenate(batch_indexes_), np.concatenate(other_indexes)
                x[mask_indices] = x[batch_indexes, other_indexes]

            x = x.transpose(1, 2).contiguous()
        else:
            mask_indices = None

        if self.mask_channel_prob > 0:
            logger.info(f"No mask channel prob for input masking")
        return x, mask_indices

    def apply_feature_mask(self, x, padding_mask, target_list):
        B, T, C = x.shape
        assert self.mask_prob_audio == self.mask_prob_image and self.mask_length_audio == self.mask_length_image, f"masking prob/length for image/audio be same for feature masking"
        mask_prob, mask_length = self.mask_prob_audio, self.mask_length_image
        if mask_prob > 0:
            mask_indices, _, _, _ = compute_mask_indices(
                (B, T),
                padding_mask,
                mask_prob,
                mask_length,
                self.mask_selection,
                self.mask_other,
                min_masks=2,
                no_overlap=self.no_mask_overlap,
                min_space=self.mask_min_space,
            )
            mask_indices = torch.from_numpy(mask_indices).to(x.device)
            x[mask_indices] = self.mask_emb
        else:
            mask_indices = None

        if self.mask_channel_prob > 0:
            mask_channel_indices, _, _, _ = compute_mask_indices(
                (B, C),
                None,
                self.mask_channel_prob,
                self.mask_channel_length,
                self.mask_channel_selection,
                self.mask_channel_other,
                no_overlap=self.no_mask_channel_overlap,
                min_space=self.mask_channel_min_space,
            )
            mask_channel_indices = (
                torch.from_numpy(mask_channel_indices)
                .to(x.device)
                .unsqueeze(1)
                .expand(-1, T, -1)
            )
            x[mask_channel_indices] = 0

        return x, mask_indices

    def forward_features(self, source: torch.Tensor, modality: str) -> torch.Tensor:
        extractor = eval(f"self.feature_extractor_{modality}")
        if self.feature_grad_mult > 0:
            features = extractor(source)
            if self.feature_grad_mult != 1.0:
                features = GradMultiply.apply(features, self.feature_grad_mult)
        else:
            with torch.no_grad():
                features = extractor(source)
        return features

    def forward_targets(
            self, features: torch.Tensor, mask_indices: torch.Tensor, target_list: List[torch.Tensor],
    ) -> Tuple[torch.Tensor, torch.Tensor]:
        # Trim features to ensure labels exist and then get aligned labels
        feat_tsz = features.size(2)
        targ_tsz = min([t.size(1) for t in target_list])
        if self.feat2tar_ratio * feat_tsz > targ_tsz:
            feat_tsz = int(targ_tsz / self.feat2tar_ratio)
            features = features[..., :feat_tsz]
            if mask_indices is not None:
                mask_indices = mask_indices[..., :feat_tsz]
        target_inds = torch.arange(feat_tsz).float() * self.feat2tar_ratio
        target_list = [t[:, target_inds.long()] for t in target_list]
        return features, mask_indices, target_list

    def forward_padding_mask(
        self, features: torch.Tensor, padding_mask: torch.Tensor,
    ) -> torch.Tensor:
        extra = padding_mask.size(1) % features.size(1)
        if extra > 0:
            padding_mask = padding_mask[:, :-extra]
        padding_mask = padding_mask.view(
            padding_mask.size(0), features.size(1), -1
        )
        padding_mask = padding_mask.all(-1)
        return padding_mask

    def compute_logits(self, feats, emb_mat):
        # feats: [B, T, F], emb_mat: [V, F]
        if self.sim_type == 'dot':
            logits = torch.matmul(feats, emb_mat.transpose(0, 1))
        elif self.sim_type == 'cosine':
            batch_size, timesteps, emb_dim = feats.size()
            feats_ = feats.view(-1, emb_dim)
            nom = (feats_.unsqueeze(dim=1) * emb_mat.unsqueeze(dim=0)).sum(dim=-1) # [B*T, V]
            denom = (feats_**2).sum(dim=-1).sqrt().unsqueeze(dim=1) * (emb_mat**2).sum(dim=-1).sqrt().unsqueeze(dim=0) # [B*T, V]
            logits = (nom/denom.clamp(min=1e-6)).view(batch_size, timesteps, -1)
        else:
            raise NotImplementedError
        logits = logits / self.logit_temp
        return logits

    def forward(
        self,
        source: torch.Tensor,
        target_list: Optional[List[torch.Tensor]] = None,
        padding_mask: Optional[torch.Tensor] = None,
        mask: bool = True,
        features_only: bool = False,
        output_layer: Optional[int] = None
    ) -> Dict[str, torch.Tensor]:
        """output layer is 1-based"""
        src_audio, src_video = source['audio'], source['video']
        if mask and self.masking_type == 'input':
            src_video, mask_indices_video = self.apply_input_mask(src_video, padding_mask, target_list)
            src_audio, mask_indices_audio = self.apply_input_mask(src_audio, padding_mask, target_list)
            mask_indices = torch.logical_or(mask_indices_audio, mask_indices_video)
        else:
            src_audio, src_video, mask_indices = src_audio, src_video, None

        features_audio = self.forward_features(src_audio, modality='audio') # features: [B, F, T]
        features_video = self.forward_features(src_video, modality='video')
        modality_drop_prob, audio_drop_prob = np.random.random(), np.random.random()
        if self.training:
            if modality_drop_prob < self.modality_dropout:
                if audio_drop_prob < self.audio_dropout:
                    features_audio = 0 * features_audio
                else:
                    features_video = 0 * features_video
        if self.modality_fuse == 'concat':
            features = torch.cat([features_audio, features_video], dim=1)
        elif self.modality_fuse == 'add':
            features = features_audio + features_video
        if target_list is not None:
            features, mask_indices, target_list = self.forward_targets(features, mask_indices, target_list)

        features_pen = features.float().pow(2).mean()

        features = features.transpose(1, 2)
        features = self.layer_norm(features)

        if padding_mask is not None:
            padding_mask = self.forward_padding_mask(features, padding_mask)

        if self.post_extract_proj is not None:
            features = self.post_extract_proj(features)

        features = self.dropout_input(features)
        if self.masking_type == 'feature' and mask:
            x, mask_indices = self.apply_feature_mask(features, padding_mask, target_list)
        else:
            x = features

        # feature: (B, T, D), float
        # target: (B, T), long
        # x: (B, T, D), float
        # padding_mask: (B, T), bool
        # mask_indices: (B, T), bool
        x, _ = self.encoder(
            x,
            padding_mask=padding_mask,
            layer=None if output_layer is None else output_layer - 1
        )

        if features_only:
            return {"x": x, "padding_mask": padding_mask, "features": features}

        label_embs_list = self.label_embs_concat.split(self.num_classes, 0)
        proj_x = self.final_proj(x)
        if self.untie_final_proj:
            proj_x_list = proj_x.chunk(len(self.num_classes), dim=-1)
        else:
            proj_x_list = [proj_x for _ in self.num_classes]
        logit_list = [self.compute_logits(proj, emb).view(-1, num_class) for proj, emb, num_class in zip(proj_x_list, label_embs_list, self.num_classes)] # [[B*T, V]]
        mask, unmask = torch.logical_and(mask_indices, ~padding_mask).view(-1), torch.logical_and(~mask_indices, ~padding_mask).view(-1) # [B*T]
        logit_m_list, logit_u_list = [logit[mask] for logit in logit_list], [logit[unmask] for logit in logit_list]
        target_m_list, target_u_list = [target.view(-1)[mask].long() for target in target_list], [target.view(-1)[unmask].long() for target in target_list]
        result = {
            "logit_m_list": logit_m_list,
            "logit_u_list": logit_u_list,
            "target_m_list": target_m_list,
            "target_u_list": target_u_list,
            "padding_mask": padding_mask,
            "features_pen": features_pen,
        }
        return result

    def extract_features(
        self,
        source: torch.Tensor,
        padding_mask: Optional[torch.Tensor] = None,
        mask: bool = False,
        ret_conv: bool = False,
        output_layer: Optional[int] = None,
    ) -> Tuple[torch.Tensor, torch.Tensor]:
        res = self.forward(
            source,
            padding_mask=padding_mask,
            mask=mask,
            features_only=True,
            output_layer=output_layer,
        )
        feature = res["features"] if ret_conv else res["x"]
        return feature, res["padding_mask"]

    def extract_finetune(self, source, padding_mask=None, mask=False, ret_conv=False, output_layer=None):
        src_audio, src_video, missing_type = source['audio'], source['video'], source['type']
        if mask and self.masking_type == 'input':
            src_video, mask_indices_video = self.apply_input_mask(src_video, padding_mask, target_list=None)
            src_audio, mask_indices_audio = self.apply_input_mask(src_audio, padding_mask, target_list=None)
            mask_indices = torch.logical_or(mask_indices_audio, mask_indices_video) # mask_indices not used in fine-tuning
        else:
            src_audio, src_video, mask_indices = src_audio, src_video, None

        prompts_video, prompts_audio = self.modal_prompt_learner(missing_type)
        
        if src_audio is not None and src_video is None:
            features_audio = self.forward_features(src_audio, modality='audio') # features: [B, F, T]
            features_video = features_audio.new_zeros(features_audio.size(0), self.encoder_embed_dim, features_audio.size(-1))
        elif src_audio is None and src_video is not None:
            features_video = self.forward_features(src_video, modality='video')
            features_audio = features_video.new_zeros(features_video.size(0), self.encoder_embed_dim, features_video.size(-1))
        elif src_audio is not None and src_video is not None:
            features_video = self.forward_features(src_video, modality='video')
            features_audio = self.forward_features(src_audio, modality='audio') # features: [B, F, T]

        features_video = features_video.transpose(1, 2)
        features_audio = features_audio.transpose(1, 2)
<<<<<<< HEAD
        # print("features_video shape1: ", features_video.shape)
        # print("features_audio shape1: ", features_audio.shape)
        
        features_video = self.resblocks_video([features_video, prompts_video, 0, missing_type])[0].transpose(0, 1)#[:, self.prompt_length:, :]
        features_audio = self.resblocks_audio([features_audio, prompts_audio, 0, missing_type])[0].transpose(0, 1)#[:, self.prompt_length:, :]
        # print("features_video shape2: ", features_video.shape)
        # print("features_audio shape2: ", features_audio.shape)
=======
        
        features_video, _ = self.video_encoder(
            features_video,
            prompts_video,
            padding_mask=padding_mask,
            layer=None if output_layer is None else output_layer - 1,
        )
        
        features_video = self.resblocks([features_video, prompts_video, 0, missing_type])[0]
        # for i, r in enumerate(self.resblocks):
        #     features_video, prompts_video, _, _ = r([features_video, prompts_video, i, missing_type])         
        
        features_audio, _ = self.audio_encoder(
            features_audio,
            prompts_audio,
            padding_mask=padding_mask,
            layer=None if output_layer is None else output_layer - 1,
        )
        
        features_audio = self.resblocks([features_audio, prompts_audio, 0, missing_type])[0]
        # for i, r in enumerate(self.resblocks):
        #     features_audio, prompts_audio, _, _ = r([features_audio, prompts_audio, i, missing_type])           
>>>>>>> 06cddb1f
        
        if self.modality_fuse == 'concat':
            features = torch.cat([features_audio, features_video], dim=2)
        elif self.modality_fuse == 'add':
            features = features_audio + features_video
<<<<<<< HEAD
        # print("features shape:", features.shape)
        features = features.transpose(0, 1)
=======
        logger.debug("features shape: %s", features.shape)
>>>>>>> 06cddb1f
        features_pen = features.float().pow(2).mean()

        # features = features.transpose(1, 2)
        
        # print("===================")
        # print("features shape : ", features.shape)
        # print("self.embed : ", self.embed)
        # print("self.modality_fuse : ", self.modality_fuse)
        # print("===================")
        
        features = self.layer_norm(features)
        unmasked_features = features.clone()

        if padding_mask is not None:
            padding_mask = self.forward_padding_mask(features, padding_mask)
        logger.debug(f"padding_mask shape: {padding_mask.shape}")

        if self.post_extract_proj is not None:
            features = self.post_extract_proj(features)

        features = self.dropout_input(features)
        unmasked_features = self.dropout_features(unmasked_features)
        x = features
        mask_indices = None

        # feature: (B, T, D), float
        # target: (B, T), long
        # x: (B, T, D), float
        # padding_mask: (B, T), bool
        # mask_indices: (B, T), bool
        # print("features_video shape: ", features_video.shape)
        # print("features_audio shape: ", features_audio.shape)
        # print("x shape: ", x.shape)
        # print("prompts audio[0] shape: ", prompts_audio[0].shape)
        # print("prompts video[0] shape: ", prompts_video[0].shape)
        x, _ = self.encoder(
            x,
            padding_mask=padding_mask,
            layer=None if output_layer is None else output_layer - 1
        )
        # x = self.ln_final(x)

        return x, padding_mask


    def get_extra_losses(self, net_output):
        extra_losses = []
        names = []
        if "features_pen" in net_output:
            extra_losses.append(net_output["features_pen"])
            names.append("features_pen")

        return extra_losses, names

    def remove_pretraining_modules(self):
        self.target_glu = None
        self.final_proj = None

    def get_logits(self, net_output, is_masked=True):
        raise NotImplementedError

    def get_targets(self, net_output, is_masked=True):
        raise NotImplementedError

    def compute_nce(self, x, pos, negs):
        neg_is_pos = (pos == negs).all(-1)
        pos = pos.unsqueeze(0)
        targets = torch.cat([pos, negs], dim=0)

        logits = torch.cosine_similarity(
            x.float(), targets.float(), dim=-1
        ).type_as(x)
        logits /= self.logit_temp
        if neg_is_pos.any():
            logits[1:][neg_is_pos] = float("-inf")
        logits = logits.transpose(0, 1)  # (num_x, num_cls+1)
        return logits<|MERGE_RESOLUTION|>--- conflicted
+++ resolved
@@ -252,6 +252,7 @@
     resnet_weights: Optional[str] = field(default=None, metadata={"help": 'resnet weights'})
     sim_type: str = field(default='cosine', metadata={"help": 'similarity type'})
 
+    sub_encoder_layers: int = field(default=0, metadata={'help': 'number of transformer layers for single modality'})
     sub_encoder_layers: int = field(default=0, metadata={'help': 'number of transformer layers for single modality'})
     audio_feat_dim: int = field(default=-1, metadata={'help': 'audio feature dimension'})
     modality_dropout: float = field(default=0, metadata={'help': 'drop one modality'})
@@ -379,15 +380,7 @@
                 initial_prompt_video = self.video_prompt_complete
                 initial_prompt_audio = self.audio_prompt_complete
                 common_prompt = self.common_prompt_complete
-<<<<<<< HEAD
             elif missing_type[i] == 1:  # missing video 
-=======
-            elif missing_type[i] == 1:  # missing audio 
-                initial_prompt_video = self.video_prompt_complete
-                initial_prompt_audio = self.audio_prompt_missing
-                common_prompt = self.common_prompt_video
-            elif missing_type[i] == 2:  # missing video 
->>>>>>> 06cddb1f
                 initial_prompt_video = self.video_prompt_missing
                 initial_prompt_audio = self.audio_prompt_complete
                 common_prompt = self.common_prompt_audio
@@ -434,22 +427,14 @@
         super().__init__()
         self.resnet = resnet
         self.proj = nn.Linear(input_dim, cfg.encoder_embed_dim)
-<<<<<<< HEAD
         self.encoder = TransformerEncoder(cfg) if cfg.encoder_layers > 0 else None
-=======
-        self.encoder = TransformerEncoder_prompt(cfg) if cfg.encoder_layers > 0 else None
->>>>>>> 06cddb1f
 
     def forward(self, x):
         if self.resnet is not None:
             x = self.resnet(x)
         x = self.proj(x.transpose(1, 2))
         if self.encoder is not None:
-<<<<<<< HEAD
             x = self.encoder(x)[0].transpose(1, 2)
-=======
-            x = self.encoder(x, prompts)[0].transpose(1, 2)
->>>>>>> 06cddb1f
         else:
             x = x.transpose(1, 2)
         return x
@@ -495,17 +480,8 @@
         # as the shallow version
         x = inputs[0]  # [length, batch, channel]
         compound_prompts_deeper = inputs[1]
-<<<<<<< HEAD
         # print("x:", x.shape)
         # print("compound_prompts_deeper[0]:", compound_prompts_deeper[0].shape)
-=======
-        for i, c in enumerate(compound_prompts_deeper):
-            if i > 0 and c.shape[0] == compound_prompts_deeper[i - 1].shape[1]:
-                # logger.debug("compound_prompts_deeper[%d] shape: %s", i - 1, compound_prompts_deeper[i - 1].shape)
-                # logger.debug("compound_prompts_deeper[%d] shape: %s", i, c.shape)
-                compound_prompts_deeper[i] = c.transpose(0, 1)
-                
->>>>>>> 06cddb1f
         counter = inputs[2]
         missing_type = inputs[3]
         if len(compound_prompts_deeper) > 0:
@@ -540,16 +516,12 @@
                     prompts_dynamic = self.attn_prompt(prompts_dynamic.to(x.get_device()).to(x.dtype), visual_features, visual_features, need_weights=False, attn_mask=None)[0]
                     # Create/configure learnable tokens of this layer
                     prompts_staged_and_common = compound_prompts_deeper[counter]  # extract the correct index
-<<<<<<< HEAD
                     # assert prompts_staged_and_common.isnan().any(), f"NaN detected in prompts_staged_and_common 1"
                     # prompts_staged_and_common = prompts_staged_and_common.permute(1, 0, 2)
                     # assert prompts_staged_and_common.isnan().any(), f"NaN detected in prompts_staged_and_common 2"
                     
                     # assert prompts_dynamic.isnan().any(), f"NaN detected in prompts_dynamic"
                     
-=======
-                    # prompts_staged_and_common = prompts_staged_and_common.permute(1, 0, 2)
->>>>>>> 06cddb1f
                     # Add the learnable tokens of this layer with the input, by replacing previous
                     # layer learnable tokens
                     
@@ -569,6 +541,7 @@
                     # Create/configure learnable tokens of this layer
                     prompts = compound_prompts_deeper[counter]  # extract the correct index
                     # prompts = prompts.permute(1, 0, 2)
+                    # prompts = prompts.permute(1, 0, 2)
                     # Add the learnable tokens of this layer with the input, by replacing previous
                     # layer learnable tokens
                     
@@ -581,11 +554,8 @@
                     counter += 1
         x = x + self.attention(self.ln_1(x))
         x = x + self.mlp(self.ln_2(x))
-<<<<<<< HEAD
         # assert x.isnan().any(), f"NaN detected in x 3"
         # print("x2:", x.shape)
-=======
->>>>>>> 06cddb1f
         return [x, compound_prompts_deeper, counter, missing_type]  # return again as a list, so that nn.seq can work
 
 @register_model("av_hubert", dataclass=AVHubertConfig)
@@ -657,18 +627,6 @@
             torch.FloatTensor(cfg.audio_feat_dim).uniform_() if self.masking_type == 'input' else torch.FloatTensor(cfg.encoder_embed_dim).uniform_()
         )
 
-<<<<<<< HEAD
-=======
-        self.prompt_length = 36
-        self.prompt_depth = cfg.encoder_layers
-        self.modal_prompt_learner = MultiModalPromptLearner(self.prompt_length, self.prompt_depth)
-        
-        # print("CFG : ", cfg)
-        self.resblocks = nn.Sequential(*[
-            ResidualAttentionBlock(cfg.encoder_embed_dim, cfg.encoder_attention_heads, None, self.prompt_length, i, self.prompt_depth)
-            for i in range(cfg.encoder_layers)
-        ])
->>>>>>> 06cddb1f
         
         self.resblocks_audio = nn.Sequential(*[
             ResidualAttentionBlock(cfg.encoder_embed_dim, cfg.encoder_attention_heads, None, self.prompt_length, i, self.prompt_depth)
@@ -677,17 +635,12 @@
         proj_std = (cfg.encoder_embed_dim ** -0.5) * ((2 * cfg.encoder_layers) ** -0.5)
         attn_std = cfg.encoder_embed_dim ** -0.5
         fc_std = (2 * cfg.encoder_embed_dim) ** -0.5
-<<<<<<< HEAD
         for block in self.resblocks_audio:
-=======
-        for block in self.resblocks:
->>>>>>> 06cddb1f
             nn.init.normal_(block.attn.in_proj_weight, std=attn_std)
             nn.init.normal_(block.attn.out_proj.weight, std=proj_std)
             nn.init.normal_(block.mlp.c_fc.weight, std=fc_std)
             nn.init.normal_(block.mlp.c_proj.weight, std=proj_std)
         
-<<<<<<< HEAD
         self.resblocks_video = nn.Sequential(*[
             ResidualAttentionBlock(cfg.encoder_embed_dim, cfg.encoder_attention_heads, None, self.prompt_length, i, self.prompt_depth)
             for i in range(cfg.sub_encoder_layers)
@@ -697,10 +650,6 @@
             nn.init.normal_(block.attn.out_proj.weight, std=proj_std)
             nn.init.normal_(block.mlp.c_fc.weight, std=fc_std)
             nn.init.normal_(block.mlp.c_proj.weight, std=proj_std)
-=======
-        self.video_encoder = TransformerEncoder_prompt(cfg)
-        self.audio_encoder = TransformerEncoder_prompt(cfg)
->>>>>>> 06cddb1f
         
         self.encoder = TransformerEncoder(cfg)
         self.layer_norm = LayerNorm(self.embed)
@@ -1021,7 +970,6 @@
 
         features_video = features_video.transpose(1, 2)
         features_audio = features_audio.transpose(1, 2)
-<<<<<<< HEAD
         # print("features_video shape1: ", features_video.shape)
         # print("features_audio shape1: ", features_audio.shape)
         
@@ -1029,41 +977,13 @@
         features_audio = self.resblocks_audio([features_audio, prompts_audio, 0, missing_type])[0].transpose(0, 1)#[:, self.prompt_length:, :]
         # print("features_video shape2: ", features_video.shape)
         # print("features_audio shape2: ", features_audio.shape)
-=======
-        
-        features_video, _ = self.video_encoder(
-            features_video,
-            prompts_video,
-            padding_mask=padding_mask,
-            layer=None if output_layer is None else output_layer - 1,
-        )
-        
-        features_video = self.resblocks([features_video, prompts_video, 0, missing_type])[0]
-        # for i, r in enumerate(self.resblocks):
-        #     features_video, prompts_video, _, _ = r([features_video, prompts_video, i, missing_type])         
-        
-        features_audio, _ = self.audio_encoder(
-            features_audio,
-            prompts_audio,
-            padding_mask=padding_mask,
-            layer=None if output_layer is None else output_layer - 1,
-        )
-        
-        features_audio = self.resblocks([features_audio, prompts_audio, 0, missing_type])[0]
-        # for i, r in enumerate(self.resblocks):
-        #     features_audio, prompts_audio, _, _ = r([features_audio, prompts_audio, i, missing_type])           
->>>>>>> 06cddb1f
         
         if self.modality_fuse == 'concat':
             features = torch.cat([features_audio, features_video], dim=2)
         elif self.modality_fuse == 'add':
             features = features_audio + features_video
-<<<<<<< HEAD
         # print("features shape:", features.shape)
         features = features.transpose(0, 1)
-=======
-        logger.debug("features shape: %s", features.shape)
->>>>>>> 06cddb1f
         features_pen = features.float().pow(2).mean()
 
         # features = features.transpose(1, 2)
